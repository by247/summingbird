/*
 Copyright 2013 Twitter, Inc.

 Licensed under the Apache License, Version 2.0 (the "License");
 you may not use this file except in compliance with the License.
 You may obtain a copy of the License at

 http://www.apache.org/licenses/LICENSE-2.0

 Unless required by applicable law or agreed to in writing, software
 distributed under the License is distributed on an "AS IS" BASIS,
 WITHOUT WARRANTIES OR CONDITIONS OF ANY KIND, either express or implied.
 See the License for the specific language governing permissions and
 limitations under the License.
 */

package com.twitter.summingbird.online

import com.twitter.summingbird._
import com.twitter.summingbird.planner._
import com.twitter.summingbird.memory.Memory
import scala.collection.mutable.{Map => MMap}
import org.scalacheck._
import Gen._
import Arbitrary._
import org.scalacheck.Prop._



object TopologyPlannerLaws extends Properties("Online Dag") {

  implicit def extractor[T]: TimeExtractor[T] = TimeExtractor(_ => 0L)
  private type MemoryDag = Dag[Memory]

  import TestGraphGenerators._

  implicit def sink1: Memory#Sink[Int] = sample[Int => Unit]
  implicit def sink2: Memory#Sink[(Int, Int)] =  sample[((Int, Int)) => Unit]

  implicit def testStore: Memory#Store[Int, Int] = MMap[Int, Int]()

  implicit val arbSource1: Arbitrary[Producer[Memory, Int]] =
          Arbitrary(Gen.listOfN(100, Arbitrary.arbitrary[Int]).map{
              x: List[Int] =>
                Memory.toSource(x)})
  implicit val arbSource2: Arbitrary[KeyedProducer[Memory, Int, Int]] =
          Arbitrary(Gen.listOfN(100, Arbitrary.arbitrary[(Int, Int)]).map{
            x: List[(Int, Int)] =>
              IdentityKeyedProducer(Memory.toSource(x))})

  lazy val genGraph : Gen[TailProducer[Memory, _]]= for {
    tail <- oneOf(summed, written)
  } yield tail


  implicit def genDag: Arbitrary[MemoryDag] = Arbitrary(genGraph.map(OnlinePlan(_)))
  implicit def genProducer: Arbitrary[TailProducer[Memory, _]] = Arbitrary(genGraph)

  val testFn = { i: Int => List((i -> i)) }

  def sample[T: Arbitrary]: T = Arbitrary.arbitrary[T].sample.get

  var dumpNumber = 1
  def dumpGraph(dag: MemoryDag) = {
    import java.io._
    import com.twitter.summingbird.viz.VizGraph
    val writer2 = new PrintWriter(new File("/tmp/failingGraph" + dumpNumber + ".dot"))
    VizGraph(dag, writer2)
    writer2.close()
    dumpNumber = dumpNumber + 1
  }

  def dumpGraph(tail: Producer[Memory, Any]) = {
    import java.io._
    import com.twitter.summingbird.viz.VizGraph
    val writer2 = new PrintWriter(new File("/tmp/failingProducerGraph" + dumpNumber + ".dot"))
    VizGraph(tail, writer2)
    writer2.close()
    dumpNumber = dumpNumber + 1
  }

  property("Dag Nodes must be unique") = forAll { (dag: MemoryDag) =>
    dag.nodes.size == dag.nodes.toSet.size
  }

  property("Must have at least one producer in each MemoryNode") = forAll { (dag: MemoryDag) =>
    dag.nodes.forall{n =>
      n.members.size > 0
    }
  }

  property("If a Node contains a Summer, all other producers must be NOP's") = forAll { (dag: MemoryDag) =>
    dag.nodes.forall{n =>
      val producersWithoutNOP = n.members.filterNot(Producer.isNoOp(_))
      val firstP = producersWithoutNOP.headOption
      producersWithoutNOP.forall{p =>
        val inError = (p.isInstanceOf[Summer[_, _, _]] && producersWithoutNOP.size != 1)
        if(inError) dumpGraph(dag)
        !inError
      }
    }
  }

  property("The first producer in a online node cannot be a NamedProducer") = forAll { (dag: MemoryDag) =>
    dag.nodes.forall{n =>
      val inError = n.members.last.isInstanceOf[NamedProducer[_, _]]
      if(inError) dumpGraph(dag)
      !inError
    }
  }

  property("0 or more merge producers at the start of every online bolts, followed by 1+ non-merge producers and no other merge producers following those.") = forAll { (dag: MemoryDag) =>
    dag.nodes.forall{n =>
      val (_, inError) = n.members.foldLeft((false, false)) { case ((seenMergeProducer, inError), producer) =>
        producer match {
          case MergedProducer(_, _) => (true, inError)
          case NamedProducer(_, _) => (seenMergeProducer, inError)
          case _ => (seenMergeProducer, (inError || seenMergeProducer))
        }
      }
      if(inError) dumpGraph(dag)
      !inError
    }
  }

  property("No producer is repeated") = forAll { (dag: MemoryDag) =>
    val numAllProducers = dag.nodes.foldLeft(0){(sum, n) => sum + n.members.size}
    val allProducersSet = dag.nodes.foldLeft(Set[Producer[Memory, _]]()){(runningSet, n) => runningSet | n.members.toSet}
    numAllProducers == allProducersSet.size
  }


  property("All producers are in a Node") = forAll { (dag: MemoryDag) =>
    val allProducers = Producer.entireGraphOf(dag.tail).toSet + dag.tail
    val numAllProducersInDag = dag.nodes.foldLeft(0){(sum, n) => sum + n.members.size}
    allProducers.size == numAllProducersInDag
  }

  property("Only sources can have no incoming dependencies") = forAll { (dag: MemoryDag) =>
    dag.nodes.forall{n =>
      val success = n match {
        case _: SourceNode[_] => true
        case _ => dag.dependenciesOf(n).size > 0
      }
      if(!success) dumpGraph(dag)
      success
    }
  }


  property("Sources must have no incoming dependencies, and they must have dependants") = forAll { (dag: MemoryDag) =>
    dag.nodes.forall{n =>
      val success = n match {
        case _: SourceNode[_] =>
          dag.dependenciesOf(n).size == 0 && dag.dependantsOf(n).size > 0
        case _ => true
      }
      if(!success) dumpGraph(dag)
      success
    }
  }


  property("Prior to a summer the Nonde should be a FlatMap Node") = forAll { (dag: MemoryDag) =>
    dag.nodes.forall{n =>
      val firstP = n.members.last
      val success = firstP match {
        case Summer(_, _, _) =>
            dag.dependenciesOf(n).size > 0 && dag.dependenciesOf(n).forall {otherN =>
              otherN.isInstanceOf[FlatMapNode[_]]
            }
        case _ => true
      }
      if(!success) dumpGraph(dag)
      success
    }
  }

  property("There should be no flatmap producers in the source node") = forAll { (dag: MemoryDag) =>
    dag.nodes.forall{n =>
      val success = n match {
        case n: SourceNode[_] => n.members.forall{p => !p.isInstanceOf[FlatMappedProducer[_, _, _]]}
        case _ => true
      }
      if(!success) dumpGraph(dag)
      success
    }
  }

  property("Nodes in the DAG should have unique names") = forAll { (dag: MemoryDag) =>
    val allNames = dag.nodes.toList.map{n => dag.getNodeName(n)}
    allNames.size == allNames.distinct.size
  }
<<<<<<< HEAD
=======

  property("Running through the optimizer should only reduce the number of nodes") = forAll { (tail: TailProducer[Memory, _]) =>
    val (_, stripped) = StripNamedNode(tail)
    Producer.entireGraphOf(stripped).size <= Producer.entireGraphOf(tail).size
  }

  property("The number of non-named nodes should remain constant running with StripNamedNode") = forAll { (tail: TailProducer[Memory, _]) =>
    def countNonNamed(tail: Producer[Memory, _]): Int = {
      Producer.entireGraphOf(tail).collect {
        case NamedProducer(_, _) => 0
        case _ => 1
      }.sum
    }
    val (_, stripped) = StripNamedNode(tail)
    countNonNamed(tail) == countNonNamed(stripped)
  }

>>>>>>> 0f0a0784
}<|MERGE_RESOLUTION|>--- conflicted
+++ resolved
@@ -191,8 +191,6 @@
     val allNames = dag.nodes.toList.map{n => dag.getNodeName(n)}
     allNames.size == allNames.distinct.size
   }
-<<<<<<< HEAD
-=======
 
   property("Running through the optimizer should only reduce the number of nodes") = forAll { (tail: TailProducer[Memory, _]) =>
     val (_, stripped) = StripNamedNode(tail)
@@ -210,5 +208,4 @@
     countNonNamed(tail) == countNonNamed(stripped)
   }
 
->>>>>>> 0f0a0784
 }