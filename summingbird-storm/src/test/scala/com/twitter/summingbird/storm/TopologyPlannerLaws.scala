/*
 Copyright 2013 Twitter, Inc.

 Licensed under the Apache License, Version 2.0 (the "License");
 you may not use this file except in compliance with the License.
 You may obtain a copy of the License at

 http://www.apache.org/licenses/LICENSE-2.0

 Unless required by applicable law or agreed to in writing, software
 distributed under the License is distributed on an "AS IS" BASIS,
 WITHOUT WARRANTIES OR CONDITIONS OF ANY KIND, either express or implied.
 See the License for the specific language governing permissions and
 limitations under the License.
 */

package com.twitter.summingbird.storm

import com.twitter.storehaus.JMapStore
import com.twitter.storehaus.algebra.MergeableStore
import com.twitter.summingbird._
import com.twitter.summingbird.planner._
import com.twitter.summingbird.storm.planner._
import com.twitter.summingbird.batch.{BatchID, Batcher}
import com.twitter.summingbird.storm.spout.TraversableSpout
import com.twitter.util.Future
import org.scalacheck._
import Gen._
import Arbitrary._
import org.scalacheck.Prop._



object TopologyPlannerLaws extends Properties("StormDag") {

  implicit def extractor[T]: TimeExtractor[T] = TimeExtractor(_ => 0L)
  implicit val batcher = Batcher.unit
  private type StormDag = Dag[Storm]

  import TestGraphGenerators._
  implicit def sink1: Storm#Sink[Int] = (() => ((_) => Future.Unit))
  implicit def sink2: Storm#Sink[(Int, Int)] = (() => ((_) => Future.Unit))

  implicit def testStore: Storm#Store[Int, Int] = MergeableStoreSupplier.from {MergeableStore.fromStore[(Int, BatchID), Int](new JMapStore[(Int, BatchID), Int]())}

  implicit def arbSource1: Arbitrary[Producer[Storm, Int]] = Arbitrary(Gen.listOfN(5000, Arbitrary.arbitrary[Int]).map{x: List[Int] =>  Storm.source(TraversableSpout(x))})
  implicit def arbSource2: Arbitrary[KeyedProducer[Storm, Int, Int]] = Arbitrary(Gen.listOfN(5000, Arbitrary.arbitrary[(Int, Int)]).map{x: List[(Int, Int)] => IdentityKeyedProducer(Storm.source(TraversableSpout(x)))})

  
  lazy val genDag : Gen[StormDag]= for {
    tail <- summed 
  } yield DagBuilder(tail)

  implicit def genProducer: Arbitrary[StormDag] = Arbitrary(genDag)


  
  val testFn = { i: Int => List((i -> i)) }

  def sample[T: Arbitrary]: T = Arbitrary.arbitrary[T].sample.get

  var dumpNumber = 1
  def dumpGraph(dag: StormDag) = {
    import java.io._
    import com.twitter.summingbird.viz.VizGraph
    val writer2 = new PrintWriter(new File("/tmp/failingGraph" + dumpNumber + ".dot"))
    VizGraph(dag, writer2)
    writer2.close()
    dumpNumber = dumpNumber + 1
  }

  property("Dag Nodes must be unique") = forAll { (dag: StormDag) =>
    dag.nodes.size == dag.nodes.toSet.size
  }

  property("Must have at least one producer in each StormNode") = forAll { (dag: StormDag) =>
    dag.nodes.forall{n =>
      n.members.size > 0
    }
  }

  property("If a StormNode contains a Summer, it must be the first Producer in that StormNode") = forAll { (dag: StormDag) =>
    dag.nodes.forall{n =>
      val firstP = n.members.last
      n.members.forall{p =>
        val inError = (p.isInstanceOf[Summer[_, _, _]] && p != firstP)
        if(inError) dumpGraph(dag)
        !inError
      }
    }
  }

  property("The first producer in a storm node cannot be a NamedProducer") = forAll { (dag: StormDag) =>
    dag.nodes.forall{n =>
      val inError = n.members.last.isInstanceOf[NamedProducer[_, _]]
      if(inError) dumpGraph(dag)
      !inError
    }
  }

  property("0 or more merge producers at the start of every storm bolts, followed by 1+ non-merge producers and no other merge producers following those.") = forAll { (dag: StormDag) =>
    dag.nodes.forall{n =>
      val (_, inError) = n.members.foldLeft((false, false)) { case ((seenMergeProducer, inError), producer) =>
        producer match {
          case MergedProducer(_, _) => (true, inError)
          case NamedProducer(_, _) => (seenMergeProducer, inError)
          case _ => (seenMergeProducer, (inError || seenMergeProducer))
        }
      }
      if(inError) dumpGraph(dag)
      !inError
    }
  }

  property("The the last producer in any StormNode prior to a summer must be a KeyedProducer") = forAll { (dag: StormDag) =>
    dag.nodes.forall{n =>
      val firstP = n.members.last
      firstP match {
        case Summer(_, _, _) =>
            dag.dependantsOf(n).forall {otherN =>
              otherN.members.head.isInstanceOf[KeyedProducer[_, _, _]]
            }
        case _ => true
      }
    }
  }

  property("No producer is repeated") = forAll { (dag: StormDag) =>
    val numAllProducers = dag.nodes.foldLeft(0){(sum, n) => sum + n.members.size}
    val allProducersSet = dag.nodes.foldLeft(Set[Producer[Storm, _]]()){(runningSet, n) => runningSet | n.members.toSet}
    numAllProducers == allProducersSet.size
  }
  

  property("All producers are in a StormNode") = forAll { (dag: StormDag) =>
    val allProducers = Producer.transitiveDependenciesOf(dag.tail).toSet + dag.tail
    val numAllProducersInDag = dag.nodes.foldLeft(0){(sum, n) => sum + n.members.size}
    allProducers.size == numAllProducersInDag
  }

  property("Only spouts can have no incoming dependencies") = forAll { (dag: StormDag) =>
    dag.nodes.forall{n =>
      n match {
<<<<<<< HEAD
        case _: SourceNode[_] => true
        case _ => dag.dependsOn(n).size > 0
=======
        case _: SourceNode => true
        case _ => dag.dependenciesOf(n).size > 0
>>>>>>> a0569157
      }
    }
  }


  property("Spouts must have no incoming dependencies, and they must have dependants") = forAll { (dag: StormDag) =>
    dag.nodes.forall{n =>
      n match {
<<<<<<< HEAD
        case _: SourceNode[_] => 
          dag.dependsOn(n).size == 0 && dag.dependantsOf(n).size > 0
=======
        case _: SourceNode => 
          dag.dependenciesOf(n).size == 0 && dag.dependantsOf(n).size > 0
>>>>>>> a0569157
        case _ => true
      }
    }
  }


  property("Prior to a summer the StormNode should be a FinalFlatMapStormBolt") = forAll { (dag: StormDag) =>
    dag.nodes.forall{n =>
      val firstP = n.members.last
      val success = firstP match {
        case Summer(_, _, _) =>
<<<<<<< HEAD
            dag.dependsOn(n).size > 0 && dag.dependsOn(n).forall {otherN =>
              otherN.isInstanceOf[FlatMapNode[_]]
=======
            dag.dependenciesOf(n).size > 0 && dag.dependenciesOf(n).forall {otherN =>
              otherN.isInstanceOf[FlatMapNode]
>>>>>>> a0569157
            }
        case _ => true
      }
      if(!success) dumpGraph(dag)
      success 
    }
  }

  property("There should be no flatmap producers in the source node") = forAll { (dag: StormDag) =>
    dag.nodes.forall{n =>
      val success = n match {
        case n: SourceNode[_] => n.members.forall{p => !p.isInstanceOf[FlatMappedProducer[_, _, _]]}
        case _ => true
      }
      if(!success) dumpGraph(dag)
      success
    }
  }

  property("Nodes in the storm DAG should have unique names") = forAll { (dag: StormDag) =>
    val allNames = dag.nodes.toList.map{n => dag.getNodeName(n)}
    allNames.size == allNames.distinct.size
  }
}<|MERGE_RESOLUTION|>--- conflicted
+++ resolved
@@ -141,13 +141,8 @@
   property("Only spouts can have no incoming dependencies") = forAll { (dag: StormDag) =>
     dag.nodes.forall{n =>
       n match {
-<<<<<<< HEAD
         case _: SourceNode[_] => true
-        case _ => dag.dependsOn(n).size > 0
-=======
-        case _: SourceNode => true
         case _ => dag.dependenciesOf(n).size > 0
->>>>>>> a0569157
       }
     }
   }
@@ -156,13 +151,8 @@
   property("Spouts must have no incoming dependencies, and they must have dependants") = forAll { (dag: StormDag) =>
     dag.nodes.forall{n =>
       n match {
-<<<<<<< HEAD
-        case _: SourceNode[_] => 
-          dag.dependsOn(n).size == 0 && dag.dependantsOf(n).size > 0
-=======
         case _: SourceNode => 
           dag.dependenciesOf(n).size == 0 && dag.dependantsOf(n).size > 0
->>>>>>> a0569157
         case _ => true
       }
     }
@@ -174,13 +164,8 @@
       val firstP = n.members.last
       val success = firstP match {
         case Summer(_, _, _) =>
-<<<<<<< HEAD
-            dag.dependsOn(n).size > 0 && dag.dependsOn(n).forall {otherN =>
+            dag.dependenciesOf(n).size > 0 && dag.dependenciesOf(n).forall {otherN =>
               otherN.isInstanceOf[FlatMapNode[_]]
-=======
-            dag.dependenciesOf(n).size > 0 && dag.dependenciesOf(n).forall {otherN =>
-              otherN.isInstanceOf[FlatMapNode]
->>>>>>> a0569157
             }
         case _ => true
       }
