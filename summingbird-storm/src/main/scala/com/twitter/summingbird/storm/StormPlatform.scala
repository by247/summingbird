--- conflicted
+++ resolved
@@ -33,7 +33,7 @@
 import com.twitter.summingbird.viz.VizGraph
 import com.twitter.summingbird.chill._
 import com.twitter.summingbird.batch.{BatchID, Batcher, Timestamp}
-import com.twitter.summingbird.storm.option.{AnchorTuples, MaxFutureWaitTime, IncludeSuccessHandler}
+import com.twitter.summingbird.storm.option.{AnchorTuples, IncludeSuccessHandler}
 import com.twitter.summingbird.util.CacheSize
 import com.twitter.tormenta.spout.Spout
 import com.twitter.summingbird.planner._
@@ -184,11 +184,8 @@
     logger.info("[{}] Anchoring: {}", nodeName, anchorTuples.anchor)
 
     val maxWaiting = getOrElse(stormDag, node, DEFAULT_MAX_WAITING_FUTURES)
-<<<<<<< HEAD
-    val maxWaitTime = getOrElse(stormDag, node, MaxFutureWaitTime.default)
-=======
+    val maxWaitTime = getOrElse(stormDag, node, DEFAULT_MAX_FUTURE_WAIT_TIME)
     logger.info("[{}] maxWaiting: {}", nodeName, maxWaiting.get)
->>>>>>> 576407fd
 
     val summerOpt:Option[SummerNode[Storm]] = stormDag.dependantsOf(node).collect{case s: SummerNode[Storm] => s}.headOption
 
@@ -262,7 +259,7 @@
       getOrElse(stormDag, node, DEFAULT_SUMMER_CACHE),
       getOrElse(stormDag, node, DEFAULT_SUMMER_STORM_METRICS),
       getOrElse(stormDag, node, DEFAULT_MAX_WAITING_FUTURES),
-      getOrElse(stormDag, node, MaxFutureWaitTime.default),
+      getOrElse(stormDag, node, DEFAULT_MAX_FUTURE_WAIT_TIME),
       getOrElse(stormDag, node, IncludeSuccessHandler.default),
       anchorTuples,
       stormDag.dependantsOf(node).size > 0)
