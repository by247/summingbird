--- conflicted
+++ resolved
@@ -18,7 +18,7 @@
 
 import com.twitter.summingbird.option.MonoidIsCommutative
 import com.twitter.summingbird.storm.option.{SpoutParallelism, SpoutStormMetrics, FlatMapParallelism,
-                                              FlatMapStormMetrics, SummerParallelism, SummerStormMetrics, LocalOrShuffle}
+                                              FlatMapStormMetrics, SummerParallelism, SummerStormMetrics, PreferLocalDependency}
 import com.twitter.summingbird.online.option._
 import com.twitter.summingbird.option._
 
@@ -45,13 +45,8 @@
   val DEFAULT_SUMMER_STORM_METRICS = SummerStormMetrics(None)
   val DEFAULT_MONOID_IS_COMMUTATIVE = MonoidIsCommutative.default
   val DEFAULT_MAX_WAITING_FUTURES = MaxWaitingFutures(10)
-<<<<<<< HEAD
-  val DEFAULT_MAX_FUTURE_WAIT_TIME =  MaxFutureWaitTime(Duration.fromSeconds(120))
-  val DEFAULT_FLUSH_FREQUENCY =  FlushFrequency(Duration.fromSeconds(40))
-  val DEFAULT_FM_LOCAL_OR_SHUFFLE =  LocalOrShuffle(false)
+  val DEFAULT_MAX_FUTURE_WAIT_TIME =  MaxFutureWaitTime(Duration.fromSeconds(60))
+val DEFAULT_FM_PREFER_LOCAL_DEPENDENCY =  PreferLocalDependency(false)
+  val DEFAULT_FLUSH_FREQUENCY =  FlushFrequency(Duration.fromSeconds(10))
   val DEFAULT_USE_ASYNC_CACHE = UseAsyncCache(false)
-=======
-  val DEFAULT_MAX_FUTURE_WAIT_TIME =  MaxFutureWaitTime(Duration.fromSeconds(60))
-  val DEFAULT_FM_PREFER_LOCAL_DEPENDENCY =  PreferLocalDependency(false)
->>>>>>> 15563632
 }