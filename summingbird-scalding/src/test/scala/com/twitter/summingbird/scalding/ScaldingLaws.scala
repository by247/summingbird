--- conflicted
+++ resolved
@@ -19,11 +19,7 @@
 import com.twitter.algebird.{MapAlgebra, Monoid, Group, Interval, Last}
 import com.twitter.algebird.monad._
 import com.twitter.summingbird._
-<<<<<<< HEAD
-import com.twitter.summingbird.batch.{BatchID, Batcher, MillisecondBatcher}
-=======
-import com.twitter.summingbird.batch.{BatchID, Batcher, Timestamp}
->>>>>>> a4f0002a
+import com.twitter.summingbird.batch._
 
 import com.twitter.scalding.{ Source => ScaldingSource, Test => TestMode, _ }
 import com.twitter.scalding.typed.TypedSink
@@ -70,8 +66,8 @@
 object TestStore {
   def apply[K, V](store: String, inBatcher: Batcher, initStore: Iterable[(K, V)], lastTime: Long)
     (implicit ord: Ordering[K], tset: TupleSetter[(K, V)], tconv: TupleConverter[(K, V)]) = {
-    val startBatch = inBatcher.batchOf(new Date(0)).prev
-    val endBatch = inBatcher.batchOf(new Date(lastTime)).next
+    val startBatch = inBatcher.batchOf(Timestamp(0)).prev
+    val endBatch = inBatcher.batchOf(Timestamp(lastTime)).next
     new TestStore[K, V](store, inBatcher, startBatch, initStore, endBatch)
   }
 }
@@ -254,9 +250,9 @@
     !wrong
   }
 
-  def batchedCover(batcher: Batcher, minTime: Long, maxTime: Long): Interval[Date] =
+  def batchedCover(batcher: Batcher, minTime: Long, maxTime: Long): Interval[Timestamp] =
     batcher.cover(
-      Interval.leftClosedRightOpen(new Date(minTime), new Date(maxTime+1L))
+      Interval.leftClosedRightOpen(Timestamp(minTime), Timestamp(maxTime+1L))
     ).mapNonDecreasing(b => batcher.earliestTimeOf(b.next))
 
   val simpleBatcher = new Batcher {
@@ -266,11 +262,10 @@
       else BatchID(0)
 
     def earliestTimeOf(batch: BatchID) = batch.id match {
-<<<<<<< HEAD
-      case 0L => new java.util.Date(Long.MinValue)
-      case 1L => new java.util.Date(0)
-      case 2L => new java.util.Date(Long.MaxValue)
-      case 3L => new java.util.Date(Long.MaxValue)
+      case 0L => Timestamp.Min
+      case 1L => Timestamp(0)
+      case 2L => Timestamp.Max
+      case 3L => Timestamp.Max
     }
   }
 
@@ -286,11 +281,6 @@
     else {
       val timePerBatch = (delta + 1L)/batches
       new MillisecondBatcher(timePerBatch)
-=======
-      case 0L => Timestamp.Min
-      case 1L => Timestamp(0)
-      case 2L => Timestamp.Max
->>>>>>> a4f0002a
     }
   }
 
@@ -310,12 +300,8 @@
           fn(t._2))
 
       val scald = new Scalding("scalaCheckJob")
-<<<<<<< HEAD
       val intr = batchedCover(batcher, 0L, original.size.toLong)
       val ws = new LoopState(intr)
-=======
-      val ws = new LoopState(intr.mapNonDecreasing(t => Timestamp(t)))
->>>>>>> a4f0002a
       val mode: Mode = TestMode(t => (testStore.sourceToBuffer ++ buffer).get(t))
 
       scald.run(ws, mode, scald.plan(summer))
@@ -342,11 +328,7 @@
 
       val intr = batchedCover(batcher, 0L, original.size.toLong)
       val scald = new Scalding("scalaCheckJob")
-<<<<<<< HEAD
       val ws = new LoopState(intr)
-=======
-      val ws = new LoopState(intr.mapNonDecreasing(t => Timestamp(t)))
->>>>>>> a4f0002a
       val mode: Mode = TestMode(t => (testStore.sourceToBuffer ++ buffer).get(t))
 
       scald.run(ws, mode, scald.plan(summer))
@@ -373,12 +355,8 @@
       val tail = TestGraphs.multipleSummerJob[Scalding, (Long, Int), Int, Int, Int, Int, Int](source, testStoreA, testStoreB)({t => fnA(t._2)}, fnB, fnC)
 
       val scald = new Scalding("scalaCheckMultipleSumJob")
-<<<<<<< HEAD
       val intr = batchedCover(batcher, 0L, original.size.toLong)
       val ws = new LoopState(intr)
-=======
-      val ws = new LoopState(intr.mapNonDecreasing(t => Timestamp(t)))
->>>>>>> a4f0002a
       val mode: Mode = TestMode(t => (testStoreA.sourceToBuffer ++ testStoreB.sourceToBuffer ++ buffer).get(t))
 
       scald.run(ws, mode, scald.plan(tail))
@@ -422,7 +400,7 @@
       /**
        * Create the batched service
        */
-      val batchedService = stream.groupBy { case (time, _) => batcher.batchOf(new Date(time)) }
+      val batchedService = stream.groupBy { case (time, _) => batcher.batchOf(Timestamp(time)) }
       val testService = new TestService[Int, Int]("srv", batcher, batchedService)
 
       val (buffer, source) = testSource(inWithTime)
@@ -432,11 +410,7 @@
 
       val intr = batchedCover(batcher, 0L, original.size.toLong)
       val scald = new Scalding("scalaCheckleftJoinJob")
-<<<<<<< HEAD
       val ws = new LoopState(intr)
-=======
-      val ws = new LoopState(intr.mapNonDecreasing(t => Timestamp(t)))
->>>>>>> a4f0002a
       val mode: Mode = TestMode(s => (testStore.sourceToBuffer ++ buffer ++ testService.sourceToBuffer).get(s))
 
       scald.run(ws, mode, summer)
@@ -464,13 +438,8 @@
           testStore)(t => fn1(t._2))(t => fn2(t._2))
 
       val scald = new Scalding("scalding-diamond-Job")
-<<<<<<< HEAD
       val intr = batchedCover(batcher, 0L, original.size.toLong)
       val ws = new LoopState(intr)
-=======
-      val intr = Interval.leftClosedRightOpen(0L, original.size.toLong)
-      val ws = new LoopState(intr.mapNonDecreasing(t => Timestamp(t)))
->>>>>>> a4f0002a
       val mode: Mode = TestMode(s => (testStore.sourceToBuffer ++ buffer).get(s))
 
       scald.run(ws, mode, summer)
